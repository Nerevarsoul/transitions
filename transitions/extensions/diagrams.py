from ..core import Transition, Machine
from .nesting import NestedState
import abc
try:
    import pygraphviz as pgv
except:
    pgv = None


class Diagram(object):

    def __init__(self, machine):
        self.machine = machine

    @abc.abstractmethod
    def get_graph(self):
        return


class AGraph(Diagram):

    machine_attributes = {
        'directed': True,
        'strict': False,
        'rankdir': 'LR',
        'ratio': '0.3'
    }

    style_attributes = {
        'node': {
            'default': {
                'shape': 'circle',
                'height': '1.2',
                'style': 'filled',
                'fillcolor': 'white',
                'color': 'black',
            },
            'active': {
                'color': 'red',
                'fillcolor': 'darksalmon',
                'shape': 'doublecircle'
            },
            'previous': {
                'color': 'blue',
                'fillcolor': 'azure2',
            }
        },
        'edge': {
            'default': {
                'color': 'black',

            },
            'previous': {
                'color': 'blue',

            }
        }
    }

    def __init__(self, *args, **kwargs):
        self.seen = []
        super(AGraph, self).__init__(*args, **kwargs)

    def _add_nodes(self, states, container):
        # to be able to process children recursively as well as the state dict of a machine
        states = states.values() if isinstance(states, dict) else states
        for state in states:
            if state.name in self.seen:
                continue
            elif hasattr(state, 'children') and len(state.children) > 0:
                self.seen.append(state.name)
                sub = container.add_subgraph(name="cluster_" + state._name, label=state.name, rank='same')
                self._add_nodes(state.children, sub)
            else:
                try:
                    shape = self.style_attributes['node']['default']['shape']
                except KeyError:
                    shape = 'circle'

                self.seen.append(state.name)
                container.add_node(n=state.name, shape=shape)

    def _add_edges(self, events, sub):
        for event in events.items():
            event = event[1]
            label = str(event.name)

            for transitions in event.transitions.items():
                src = self.machine.get_state(transitions[0])
                ltail = ''
                if hasattr(src, 'children') and len(src.children) > 0:
                    ltail = 'cluster_' + src.name
                    src = src.children[0]
                    while len(src.children) > 0:
                        src = src.children

                for t in transitions[1]:
<<<<<<< HEAD
                    dst = self.machine.get_state(t.dest)
                    lhead = ''
                    if hasattr(dst, 'children') and len(dst.children) > 0:
                        lhead = 'cluster_' + dst.name
                        dst = dst.children[0]
                        while len(dst.children) > 0:
                            dst = src.children

                    if sub.has_edge(src.name, dst.name) is False:
                        sub.add_edge(src.name, dst.name, label=label, ltail=ltail, lhead=lhead)
=======
                    dst = t.dest
                    lbl = self._transition_label(label, t)
                    container.add_edge(src, dst, label=lbl)

    def _transition_label(self, edge_label, tran):
        if self.machine.show_conditions and tran.conditions:
            return '{edge_label} [{conditions}]'.format(
                edge_label=edge_label,
                conditions=' & '.join(
                    c.func if c.target else '!' + c.func
                    for c in tran.conditions
                ),
            )
        return edge_label
>>>>>>> 2c1a21bd

    def get_graph(self, title=None):
        """ Generate a DOT graph with pygraphviz, returns an AGraph object
        Args:
            title (string): Optional title for the graph.
        """
        if not pgv:
            raise Exception('AGraph diagram requires pygraphviz')

        if title is None:
            title = self.__class__.__name__
        elif title is False:
            title = ''

        fsm_graph = pgv.AGraph(label=title, compound=True, **self.machine_attributes)
        fsm_graph.node_attr.update(self.style_attributes['node']['default'])

        # For each state, draw a circle
        self._add_nodes(self.machine.states, fsm_graph)

        self._add_edges(self.machine.events, fsm_graph)

        setattr(fsm_graph, 'style_attributes', self.style_attributes)

        return fsm_graph


<<<<<<< HEAD
=======
class AAGraph(AGraph):

    def __init__(self, *args, **kwargs):
        self.seen = []
        super(AAGraph, self).__init__(*args, **kwargs)

    def _add_nodes(self, states, container):
        # to be able to process children recursively as well as the state dict of a machine
        states = states.values() if isinstance(states, dict) else states
        for state in states:
            if state.name in self.seen:
                continue
            elif hasattr(state, 'children') and state.children is not None:
                self.seen.append(state.name)
                sub = container.add_subgraph(name="cluster_" + state.name, label=state.name)
                self._add_nodes(state.children, sub)
            else:
                try:
                    shape = self.style_attributes['node']['default']['shape']
                except KeyError:
                    shape = 'circle'

                state = state.name
                self.seen.append(state)
                container.add_node(n=state, shape=shape)

    def _add_edges(self, events, sub):
        for event in events.items():
            event = event[1]
            label = str(event.name)

            for transitions in event.transitions.items():
                src = transitions[0]
                for t in transitions[1]:
                    dst = self.machine.get_state(t.dest)
                    if hasattr(dst, 'children') and dst.children is not None:
                        dst = dst.get_initial().name
                    else:
                        dst = dst.name
                    lbl = self._transition_label(label, t)
                    sub.add_edge(src, dst, label=lbl)


>>>>>>> 2c1a21bd
class MachineGraphSupport(Machine):
    _pickle_blacklist = ['graph']

    def __getstate__(self):
        return {k: v for k, v in self.__dict__.items() if k not in self._pickle_blacklist}

    def __setstate__(self, state):
        self.__dict__.update(state)
        self.graph = self.get_graph(title=self.title)
        self.set_node_style(self.graph.get_node(self.current_state.name), 'active')

    def __init__(self, *args, **kwargs):
        # remove graph config from keywords
        title = kwargs.pop('title', 'State Machine')
        show_conditions = kwargs.pop('show_conditions', False)
        super(MachineGraphSupport, self).__init__(*args, **kwargs)

        # Create graph at beginnning
        self.show_conditions = show_conditions
        self.title = title
        self.graph = self.get_graph(title=title)

        # Set initial node as active
        self.set_node_state(self.initial, 'active')

    def get_graph(self, title=None, force_new=False):
        if not hasattr(self, 'graph') or force_new:
            self.graph = AGraph(self).get_graph(title)

        return self.graph

    def set_edge_state(self, edge_from, edge_to, state='default'):
        """ Mark a node as active by changing the attributes """
        assert hasattr(self, 'graph')

        edge = self.graph.get_edge(edge_from, edge_to)

        # Reset all the edges
        for e in self.graph.edges_iter():
            self.set_edge_style(e, 'default')

        try:
            self.set_edge_style(edge, state)
        except KeyError:
            self.set_edge_style(edge, 'default')

    def set_node_state(self, node_name=None, state='default', reset=False):
        assert hasattr(self, 'graph')

        if node_name is None:
            node_name = self.state

        if reset:
            for n in self.graph.nodes_iter():
                self.set_node_style(n, 'default')
        if self.graph.has_node(node_name):
            node = self.graph.get_node(node_name)
            func = self.set_node_style
        else:
            path = node_name.split(NestedState.separator)
            node = self.graph
            while len(path) > 0:
                node = node.get_subgraph('cluster_'+ path.pop(0))
            func = self.set_graph_style
        try:
            func(node, state)
        except KeyError:
            func(node, 'default')

    def set_node_style(self, item, style='default'):
        style_attr = self.graph.style_attributes.get('node', {}).get(style)
        item.attr.update(style_attr)

    def set_edge_style(self, item, style='default'):
        style_attr = self.graph.style_attributes.get('edge', {}).get(style)
        item.attr.update(style_attr)

    def set_graph_style(self, item, style='default'):
        style_attr = self.graph.style_attributes.get('node', {}).get(style)
        item.graph_attr.update(style_attr)

    @staticmethod
    def _create_transition(*args, **kwargs):
        return TransitionGraphSupport(*args, **kwargs)


class TransitionGraphSupport(Transition):

    def _change_state(self, event_data):

        # Mark the active node
        dest = event_data.machine.get_state(self.dest)
        event_data.machine.set_node_state(dest.name, state='active', reset=True)

        # Mark the previous node and path used
        if self.source is not None:
            source = event_data.machine.get_state(self.source)

            event_data.machine.set_node_state(source.name, state='previous')

            if hasattr(source, 'children'):
                while len(source.children) > 0:
                    source = source.children[0]
                while len(dest.children) > 0:
                    dest = dest.children[0]
            print(source.name, dest.name)
            event_data.machine.set_edge_state(source.name, dest.name, state='previous')

        super(TransitionGraphSupport, self)._change_state(event_data)<|MERGE_RESOLUTION|>--- conflicted
+++ resolved
@@ -80,7 +80,7 @@
                 self.seen.append(state.name)
                 container.add_node(n=state.name, shape=shape)
 
-    def _add_edges(self, events, sub):
+    def _add_edges(self, events, container):
         for event in events.items():
             event = event[1]
             label = str(event.name)
@@ -95,21 +95,18 @@
                         src = src.children
 
                 for t in transitions[1]:
-<<<<<<< HEAD
                     dst = self.machine.get_state(t.dest)
+                    lbl = self._transition_label(label, t)
                     lhead = ''
+
                     if hasattr(dst, 'children') and len(dst.children) > 0:
                         lhead = 'cluster_' + dst.name
                         dst = dst.children[0]
                         while len(dst.children) > 0:
                             dst = src.children
 
-                    if sub.has_edge(src.name, dst.name) is False:
-                        sub.add_edge(src.name, dst.name, label=label, ltail=ltail, lhead=lhead)
-=======
-                    dst = t.dest
-                    lbl = self._transition_label(label, t)
-                    container.add_edge(src, dst, label=lbl)
+                    if container.has_edge(src.name, dst.name) is False:
+                        container.add_edge(src.name, dst.name, label=label, ltail=ltail, lhead=lhead)
 
     def _transition_label(self, edge_label, tran):
         if self.machine.show_conditions and tran.conditions:
@@ -121,7 +118,6 @@
                 ),
             )
         return edge_label
->>>>>>> 2c1a21bd
 
     def get_graph(self, title=None):
         """ Generate a DOT graph with pygraphviz, returns an AGraph object
@@ -149,52 +145,6 @@
         return fsm_graph
 
 
-<<<<<<< HEAD
-=======
-class AAGraph(AGraph):
-
-    def __init__(self, *args, **kwargs):
-        self.seen = []
-        super(AAGraph, self).__init__(*args, **kwargs)
-
-    def _add_nodes(self, states, container):
-        # to be able to process children recursively as well as the state dict of a machine
-        states = states.values() if isinstance(states, dict) else states
-        for state in states:
-            if state.name in self.seen:
-                continue
-            elif hasattr(state, 'children') and state.children is not None:
-                self.seen.append(state.name)
-                sub = container.add_subgraph(name="cluster_" + state.name, label=state.name)
-                self._add_nodes(state.children, sub)
-            else:
-                try:
-                    shape = self.style_attributes['node']['default']['shape']
-                except KeyError:
-                    shape = 'circle'
-
-                state = state.name
-                self.seen.append(state)
-                container.add_node(n=state, shape=shape)
-
-    def _add_edges(self, events, sub):
-        for event in events.items():
-            event = event[1]
-            label = str(event.name)
-
-            for transitions in event.transitions.items():
-                src = transitions[0]
-                for t in transitions[1]:
-                    dst = self.machine.get_state(t.dest)
-                    if hasattr(dst, 'children') and dst.children is not None:
-                        dst = dst.get_initial().name
-                    else:
-                        dst = dst.name
-                    lbl = self._transition_label(label, t)
-                    sub.add_edge(src, dst, label=lbl)
-
-
->>>>>>> 2c1a21bd
 class MachineGraphSupport(Machine):
     _pickle_blacklist = ['graph']
 

--- conflicted
+++ resolved
@@ -227,22 +227,7 @@
             self.add_transition(**args)
 
     def add_transition(self, trigger, source, dest, conditions=None,
-<<<<<<< HEAD
-                       unless=None, before=None, after=None):
-=======
                        unless=None, before=None, after=None, prepare=None):
-        if not (trigger.startswith('to_') and source == '*'):
-            bp_prepare = prepare
-            bp_before = before
-            bp_after = after
-            if self.before_state_change:
-                bp_before = listify(before) + listify(self.before_state_change)
-            if self.after_state_change:
-                bp_after = listify(after) + listify(self.after_state_change)
-            self.blueprints['transitions'].append({'trigger': trigger, 'source': source, 'dest': dest,
-                                                   'conditions': conditions, 'unless': unless, 'prepare': bp_prepare,
-                                                   'before': bp_before, 'after': bp_after})
->>>>>>> 2c1a21bd
         if isinstance(source, string_types):
             source = [x.name for x in self.states.values()] if source == '*' else [source]
 
@@ -260,8 +245,7 @@
             else:
                 setattr(self.model, trigger, self.events[trigger].trigger)
         super(HierarchicalMachine, self).add_transition(trigger, source, dest, conditions=conditions,
-<<<<<<< HEAD
-                                                        unless=unless, before=before, after=after)
+                                                        unless=unless, prepare=prepare, before=before, after=after)
 
     def on_enter(self, state_name, callback):
         self.get_state(state_name).add_callback('enter', callback)
@@ -272,7 +256,4 @@
     def to(self, state_name, *args, **kwargs):
         event = EventData(self.current_state, None, self,
                           self.model, args=args, kwargs=kwargs)
-        NestedTransition(self.current_state.name, state_name).execute(event)
-=======
-                                                        unless=unless, prepare=prepare, before=before, after=after)
->>>>>>> 2c1a21bd
+        NestedTransition(self.current_state.name, state_name).execute(event)
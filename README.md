--- conflicted
+++ resolved
@@ -9,19 +9,16 @@
 
 A lightweight, object-oriented state machine implementation in Python. Build for python 2.6
 
-<<<<<<< HEAD
 ## WARNING: This is just an experimental backport branch and is not actively maintained.
 We highly recommend to use official versions written for python 2.7+ and 3.0+.
 
-=======
->>>>>>> ce7e82f6
 ## Installation
 
 For Python 2.6 you probably need:
 
     pip install six mock pycode ordereddict
     pip install transitions
-    
+
 ... or clone the repo from GitHub and then:
 
     python setup.py install
